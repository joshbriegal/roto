import logging
from typing import Optional

import numpy as np
import progressbar
from astropy.timeseries import LombScargle
from matplotlib.axes import Axes

from roto.methods.periodfinder import PeriodFinder, Periodogram, PeriodResult

logger = logging.getLogger(__name__)


class LombScarglePeriodFinder(PeriodFinder):
    """LombScargle method to find periods.
    Conforms to PeriodFinder interface.
    """

    def __init__(
        self,
        timeseries: np.ndarray,
        flux: np.ndarray,
        flux_errors: Optional[np.ndarray] = None,
        min_ratio_of_maximum_peak_size: float = 0.2,
        samples_per_peak: int = 3,
        time_units: str = "days",
        flux_units: str = "relative flux units",
        fit_mean: Optional[bool] = True,
        center_data: Optional[bool] = True,
        nterms: Optional[bool] = 1,
        normalization: Optional[bool] = "standard",
        sliding: Optional[bool] = True,
    ):
        """
        Args:
            timeseries (np.ndarray): array like time series.
            flux (np.ndarray): array like flux values
            flux_errors (Optional[np.ndarray], optional): array like errors on flux values. Defaults to None.
            fit_mean (Optional[bool]): if True, include a constant offset as part of the model at each frequency. This can lead to more accurate results, especially in the case of incomplete phase coverage.
            center_data (Optional[bool]): if True, pre-center the data by subtracting the weighted mean of the input data. This is especially important if fit_mean = False.
            nterms (Optional[bool]): number of terms to use in the Fourier fit. {‘standard’, ‘model’, ‘log’, ‘psd’},
            normalization (Optional[bool]): Normalization to use for the periodogram.
            sliding (Optional[bool]): Use a sliding window to generate an error on the period.
        """
        super().__init__(
            timeseries,
            flux,
            flux_errors,
            min_ratio_of_maximum_peak_size,
            samples_per_peak,
            time_units,
            flux_units,
        )

        self._lombscargle = LombScargle(
            self.timeseries,
            self.flux,
            dy=self.flux_errors,
            fit_mean=fit_mean,
            center_data=center_data,
            nterms=nterms,
            normalization=normalization,
        )

        self.sliding = sliding
        if self.sliding:
            self.ls_kwargs = {
                "fit_mean": fit_mean,
                "center_data": center_data,
                "nterms": nterms,
                "normalization": normalization,
            }

    def __call__(self, **kwargs) -> PeriodResult:
        """Call the PeriodFinder object to return a PeriodResult object.
        If sliding, will run first run the standard period finder to find a period,
         and then generate a set of PeriodResults using a sliding window over periods.

        Returns:
            PeriodResult: PeriodResult contains period, error and method information.
        """
        period_result = super().__call__(**kwargs)

        if not self.sliding:
            return period_result

        return self._sliding_ls_periodogram(period_result, **kwargs)

    def _sliding_ls_periodogram(
        self,
        period_result_estimate: PeriodResult,
        n_periods: int = 5,
        sliding_aggregation: str = "median",
        **autopower_kwargs,
    ):

        methods = ["mean", "median"]
        if sliding_aggregation not in methods:
            raise ValueError(
                f"method must be on of {methods}, not {sliding_aggregation}"
            )

        period_estimate = period_result_estimate.period

        periods = []
        epoch = self.timeseries.min()
<<<<<<< HEAD
        number_of_windows = int((self.timeseries.max() - (period_estimate * n_periods)) / period_estimate) + 1
=======
        number_of_windows = (
            int(self.timeseries.max() - (period_estimate * n_periods) / period_estimate)
            + 1
        )
>>>>>>> 6df4a4b0

        if number_of_windows < 3:
            logger.warning(
                "Sliding window too large to generate good estimate, returning regular lombscargle"
            )
            return period_result_estimate

        count = 0
        with progressbar.ProgressBar(
<<<<<<< HEAD
            max_value=number_of_windows,
            widgets=['Sliding LombScargle Window: ', progressbar.Counter(), ' windows (', progressbar.Timer(), ')'],
=======
            maxval=number_of_windows,
            widgets=[
                "Sliding LombScargle Window: ",
                progressbar.Counter(),
                " windows (",
                progressbar.Timer(),
                ")",
            ],
>>>>>>> 6df4a4b0
        ) as bar:
            while epoch <= self.timeseries.max() - (period_estimate * n_periods):
                idxs = np.logical_and(
                    self.timeseries >= epoch,
                    self.timeseries < epoch + (period_estimate * n_periods),
                )

                if len(self.timeseries[idxs]) == 0:
                    continue

                ls_periodfinder = LombScarglePeriodFinder(
                    self.timeseries[idxs],
                    self.flux[idxs],
                    self.flux_errors[idxs] if self.flux_errors is not None else None,
                    **self.ls_kwargs,
                    sliding=False,
                )
                period_result = ls_periodfinder(**autopower_kwargs)

                if period_result is not None:
                    periods.append(period_result.period)

                epoch += period_estimate
                count += 1
                bar.update(count)

        if sliding_aggregation == "median":
            percentiles = np.percentile(periods, [10, 50, 90])
            ave_period = percentiles[1]
            std_period = percentiles[2] - percentiles[0]
        elif sliding_aggregation == "mean":
            ave_period = np.nanmean(periods)
            std_period = np.nanstd(periods)

        return PeriodResult(
            ave_period, std_period, std_period, method=self.__class__.__name__
        )

    def calculate_periodogram(self, **kwargs) -> Periodogram:
        """Calculate LS Periodogram of data

        Args:
            method (str, optional): [description]. Defaults to "auto".
            method_kwds ([type], optional): [description]. Defaults to None.
            normalization ([type], optional): [description]. Defaults to None.
            samples_per_peak (int, optional): [description]. Defaults to 5.
            nyquist_factor (int, optional): [description]. Defaults to 5.
            minimum_frequency ([type], optional): [description]. Defaults to None.
            maximum_frequency ([type], optional): [description]. Defaults to None.

        Returns:
            Tuple[np.ndarray, np.ndarray]: The frequency and Lomb-Scargle power
        """

        method = kwargs.get("method", "auto")
        method_kwds = kwargs.get("method_kwds", None)
        normalization = kwargs.get("normalization", None)
        samples_per_peak = kwargs.get("samples_per_peak", 5)
        nyquist_factor = kwargs.get("nyquist_factor", 5)
        minimum_frequency = kwargs.get("minimum_frequency", None)
        maximum_frequency = kwargs.get("maximum_frequency", None)

        if maximum_frequency is None:
            # set max frequency to nyquist limit to prevent small spurious periods.
            min_timestamp_diff = np.min(np.diff(self.timeseries))
            maximum_frequency = 1.0 / (nyquist_factor * min_timestamp_diff)

        return Periodogram(
            *self._lombscargle.autopower(
                method=method,
                method_kwds=method_kwds,
                normalization=normalization,
                samples_per_peak=samples_per_peak,
                nyquist_factor=nyquist_factor,
                minimum_frequency=minimum_frequency,
                maximum_frequency=maximum_frequency,
            )
        )

    def plot(
        self, ax: Axes, period: PeriodResult, colour: Optional[str] = "orange"
    ) -> Axes:
        """Given a figure and an axis plot the interesting output of the object.

        Args:
            ax ([type]): Matplotlib axis
            period (PeriodResult): Outputted period to plot around
        """
        ax = self.plot_periodogram(ax, period, colour=colour)
        ax.set_title("Lomb Scargle Periodogram")
        return ax<|MERGE_RESOLUTION|>--- conflicted
+++ resolved
@@ -104,14 +104,7 @@
 
         periods = []
         epoch = self.timeseries.min()
-<<<<<<< HEAD
         number_of_windows = int((self.timeseries.max() - (period_estimate * n_periods)) / period_estimate) + 1
-=======
-        number_of_windows = (
-            int(self.timeseries.max() - (period_estimate * n_periods) / period_estimate)
-            + 1
-        )
->>>>>>> 6df4a4b0
 
         if number_of_windows < 3:
             logger.warning(
@@ -121,10 +114,6 @@
 
         count = 0
         with progressbar.ProgressBar(
-<<<<<<< HEAD
-            max_value=number_of_windows,
-            widgets=['Sliding LombScargle Window: ', progressbar.Counter(), ' windows (', progressbar.Timer(), ')'],
-=======
             maxval=number_of_windows,
             widgets=[
                 "Sliding LombScargle Window: ",
@@ -133,7 +122,6 @@
                 progressbar.Timer(),
                 ")",
             ],
->>>>>>> 6df4a4b0
         ) as bar:
             while epoch <= self.timeseries.max() - (period_estimate * n_periods):
                 idxs = np.logical_and(
